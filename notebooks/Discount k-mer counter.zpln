﻿  {
  "paragraphs": [
    {
      "text": "%md\n\n## Discount k-mer counter\n\nThis notebook demonstrates elastic k-mer analysis with Apache Spark. This has been tested on Google Cloud, on AWS, and with a local Spark.\nBy default, this notebook loads a small 10k reads file shipped with Discount. Please refer to the Discount README for further details.\n\nThe paragraphs below contain examples of various kinds of data analysis and visualization. You can easily clone and edit paragraphs if you wish to make changes to parameters. The Discount API documentation, available at https://jtnystrom.github.io/Discount/discount/spark/index.html, may be used as a reference.\n\nThe code examples in this notebook are written in the Scala language. Before doing anything else, please configure and run the paragraphs \"spark settings\" and \"initial setup\". After this, any of the other paragraphs can be run.\nA paragraph can be run by pressing shift + enter when it is selected. Zeppelin's documentation and included tutorial notebooks, which should be accessible on the menus, may also be helpful to learn the basics of Zeppelin.\n\nAdditional information, as well as the latest version of Discount, are available from the GitHub repo at https://github.com/jtnystrom/Discount. \n\n",
      "user": "anonymous",
      "dateUpdated": "2023-01-15T17:24:08+0900",
      "progress": 0,
      "config": {
        "tableHide": false,
        "editorSetting": {
          "language": "markdown",
          "editOnDblClick": true,
          "completionKey": "TAB",
          "completionSupport": false
        },
        "colWidth": 6,
        "editorMode": "ace/mode/markdown",
        "fontSize": 9,
        "editorHide": true,
        "results": {},
        "enabled": true
      },
      "settings": {
        "params": {},
        "forms": {}
      },
      "apps": [],
      "runtimeInfos": {},
      "progressUpdateIntervalMs": 500,
      "jobName": "paragraph_1672056090065_587467874",
      "id": "paragraph_1628644075235_78717136",
      "dateCreated": "2022-12-26T21:01:30+0900",
      "dateStarted": "2023-01-15T17:24:08+0900",
      "dateFinished": "2023-01-15T17:24:08+0900",
      "status": "FINISHED",
      "focus": true,
      "$$hashKey": "object:1556",
      "results": {
        "code": "SUCCESS",
        "msg": [
          {
            "type": "HTML",
            "data": "<div class=\"markdown-body\">\n<h2>Discount k-mer counter</h2>\n<p>This notebook demonstrates elastic k-mer analysis with Apache Spark. This has been tested on Google Cloud, on AWS, and with a local Spark.<br />\nBy default, this notebook loads a small 10k reads file shipped with Discount. Please refer to the Discount README for further details.</p>\n<p>The paragraphs below contain examples of various kinds of data analysis and visualization. You can easily clone and edit paragraphs if you wish to make changes to parameters. The Discount API documentation, available at <a href=\"https://jtnystrom.github.io/Discount/discount/spark/index.html\">https://jtnystrom.github.io/Discount/discount/spark/index.html</a>, may be used as a reference.</p>\n<p>The code examples in this notebook are written in the Scala language. Before doing anything else, please configure and run the paragraphs &ldquo;spark settings&rdquo; and &ldquo;initial setup&rdquo;. After this, any of the other paragraphs can be run.<br />\nA paragraph can be run by pressing shift + enter when it is selected. Zeppelin&rsquo;s documentation and included tutorial notebooks, which should be accessible on the menus, may also be helpful to learn the basics of Zeppelin.</p>\n<p>Additional information, as well as the latest version of Discount, are available from the GitHub repo at <a href=\"https://github.com/jtnystrom/Discount\">https://github.com/jtnystrom/Discount</a>.</p>\n\n</div>"
          }
        ]
      }
    },
    {
      "title": "Spark settings",
<<<<<<< HEAD
      "text": "%spark.conf\n\n#Path to Discount jar\nspark.jars /path/to/Discount/target/scala-2.13/Discount-assembly-3.0.1.jar\n\n#If running a local Spark installation (not in a cloud), increase this setting as much as possible\nspark.driver.memory 16g\n\n#For local Spark, set the path to a Spark 3.0+ installation (if not configured elsewhere)\nSPARK_HOME /path/to/spark-3.1.2-bin-hadoop3.2\n\n#For local spark, it is helpful to set a path to a SSD drive or other fast filesystem (for temporary files)\n#Note that this directory can get large. It will be cleared when you stop or restart the Spark interpreter in Zeppelin.\nspark.local.dir /fast/spark\n\n\n",
=======
      "text": "%spark.conf\n\n#Path to Discount jar\nspark.jars /path/to/Discount/target/scala-2.12/Discount-assembly-3.1.0.jar\n\n#If running a local Spark installation (not in a cloud), increase this setting as much as possible\nspark.driver.memory 16g\n\n#For local Spark, set the path to a Spark 3.0+ installation (if not configured elsewhere)\nSPARK_HOME /path/to/spark-3.1.2-bin-hadoop3.2\n\n#For local spark, it is helpful to set a path to a SSD drive or other fast filesystem (for temporary files)\n#Note that this directory can get large. It will be cleared when you stop or restart the Spark interpreter in Zeppelin.\nspark.local.dir /fast/spark\n\n\n",
>>>>>>> 1cf34337
      "user": "anonymous",
      "dateUpdated": "2023-01-13T15:15:55+0900",
      "progress": 0,
      "config": {
        "editorSetting": {
          "language": "text",
          "editOnDblClick": false,
          "completionKey": "TAB",
          "completionSupport": true
        },
        "colWidth": 6,
        "editorMode": "ace/mode/text",
        "fontSize": 9,
        "editorHide": false,
        "title": true,
        "results": {},
        "enabled": true
      },
      "settings": {
        "params": {},
        "forms": {}
      },
      "apps": [],
      "runtimeInfos": {},
      "progressUpdateIntervalMs": 500,
      "jobName": "paragraph_1672056090066_2043405803",
      "id": "paragraph_1621818821366_551616151",
      "dateCreated": "2022-12-26T21:01:30+0900",
      "dateStarted": "2023-01-12T19:40:47+0900",
      "dateFinished": "2023-01-12T19:40:47+0900",
      "status": "FINISHED",
      "$$hashKey": "object:1557"
    },
    {
      "title": "Initial setup",
      "text": "%spark\nimport com.jnpersson.discount.spark._\nimplicit val sp = spark\n\nval discountRoot = \"/path/to/Discount\"\n\n//First, a Discount object should be configured to set the overall behaviour of the framework.\n//The \"normalize\" flag can be set to change k-mer orientation.\nval discount = new Discount(k = 28)\n\n//Optional parameters can be used to control the behaviour, for example to normalize k-mer orientation use instead e.g.:\n//val discount = new Discount(k = 31, normalize = true)\n\n//Example configuration to explicitly load minimizers from a given location, instead of using the bundled ones:\n//val discount = new Discount(k = 28, minimizers = Path(s\"$discountRoot/resources/PASHA/minimizers_28_11.txt\"))\n\n//Example configuration to use the pregrouped counting method, which can be helpful or even essential for very large or repetitive datasets:\n//Valid methods are: Pregrouped, Simple, Auto (default)\n//val discount = new Discount(k = 28, method = Pregrouped)",
      "user": "anonymous",
      "dateUpdated": "2023-01-13T15:12:53+0900",
      "progress": 0,
      "config": {
        "editorSetting": {
          "language": "scala",
          "editOnDblClick": false,
          "completionKey": "TAB",
          "completionSupport": true
        },
        "colWidth": 12,
        "editorMode": "ace/mode/scala",
        "fontSize": 9,
        "title": true,
        "results": {},
        "enabled": true
      },
      "settings": {
        "params": {},
        "forms": {}
      },
      "apps": [],
      "runtimeInfos": {},
      "progressUpdateIntervalMs": 500,
      "jobName": "paragraph_1672056090066_84640539",
      "id": "paragraph_1629438663741_1925870367",
      "dateCreated": "2022-12-26T21:01:30+0900",
      "dateStarted": "2023-01-12T19:40:49+0900",
      "dateFinished": "2023-01-12T19:40:58+0900",
      "status": "FINISHED",
      "$$hashKey": "object:1558"
    },
    {
      "title": "Loading a sequence file",
      "text": "%spark\n\n//Load a sequence file into a k-mer index.\n//An index is a set of counted k-mers (multiset) that supports operations like union, intersection,\n//saving as parquet, export to FASTA, and so on. To perform analysis we must first create an index object.\n//Adding .cache at the end caches the index and speeds up repeated operations.\n\nval input = s\"$discountRoot/testData/SRR094926_10k.fasta\"\nval index = discount.index(input).cache\n//Cached data may be cleared after use with index.unpersist, or by restarting the Spark interpreter from the menu above\n//index.unpersist\n\n\n//Lower bound\n//val filtered = index.filterMin(2).cache\n//Lower and upper bound\n//val filtered = index.filterCounts(2, 5).cache\n\n//No filtering\nval filtered = index\nval buckets = filtered.stats()",
      "user": "anonymous",
      "dateUpdated": "2023-01-12T19:41:13+0900",
      "progress": 100,
      "config": {
        "tableHide": false,
        "editorSetting": {
          "language": "scala",
          "editOnDblClick": false,
          "completionKey": "TAB",
          "completionSupport": true
        },
        "colWidth": 12,
        "editorMode": "ace/mode/scala",
        "fontSize": 9,
        "editorHide": false,
        "title": true,
        "results": {
          "0": {
            "graph": {
              "mode": "table",
              "height": 226.9,
              "optionOpen": false
            }
          }
        },
        "enabled": true
      },
      "settings": {
        "params": {},
        "forms": {}
      },
      "apps": [],
      "runtimeInfos": {
        "jobUrl": {
          "propertyName": "jobUrl",
          "label": "SPARK JOB",
          "tooltip": "View in Spark web UI",
          "group": "spark",
          "values": [
            {
              "jobUrl": "http://192.168.0.5:4040/jobs/job?id=0",
              "$$hashKey": "object:2046"
            }
          ],
          "interpreterSettingId": "spark"
        }
      },
      "progressUpdateIntervalMs": 500,
      "jobName": "paragraph_1672056090066_1799948611",
      "id": "paragraph_1607505245167_1537682325",
      "dateCreated": "2022-12-26T21:01:30+0900",
      "dateStarted": "2023-01-12T19:41:02+0900",
      "dateFinished": "2023-01-12T19:41:06+0900",
      "status": "FINISHED",
      "$$hashKey": "object:1559"
    },
    {
      "title": "k-mer count histogram",
      "text": "%spark\n/*\n Generate a histogram of k-mer counts.\n Equivalent command line to generate this table:\n ./submit-discount.sh -k 28  input_data.fasta count -h -o output_location\n*/\n\n\nval histogram = filtered.histogram\nz.show(histogram.limit(800))\n//Write histogram\n//filtered.writeHistogram(\"/path/to/output\")",
      "user": "anonymous",
      "dateUpdated": "2023-01-12T18:15:26+0900",
      "progress": 44,
      "config": {
        "editorSetting": {
          "language": "scala",
          "editOnDblClick": false,
          "completionKey": "TAB",
          "completionSupport": true
        },
        "colWidth": 6,
        "editorMode": "ace/mode/scala",
        "fontSize": 9,
        "editorHide": false,
        "title": true,
        "results": {
          "0": {
            "graph": {
              "mode": "multiBarChart",
              "height": 300,
              "optionOpen": false,
              "setting": {
                "multiBarChart": {
                  "rotate": {
                    "degree": "-45"
                  },
                  "xLabelStatus": "default"
                },
                "table": {
                  "tableGridState": {},
                  "tableColumnTypeState": {
                    "names": {
                      "abundance": "string",
                      "count": "string"
                    },
                    "updated": false
                  },
                  "tableOptionSpecHash": "[{\"name\":\"useFilter\",\"valueType\":\"boolean\",\"defaultValue\":false,\"widget\":\"checkbox\",\"description\":\"Enable filter for columns\"},{\"name\":\"showPagination\",\"valueType\":\"boolean\",\"defaultValue\":false,\"widget\":\"checkbox\",\"description\":\"Enable pagination for better navigation\"},{\"name\":\"showAggregationFooter\",\"valueType\":\"boolean\",\"defaultValue\":false,\"widget\":\"checkbox\",\"description\":\"Enable a footer for displaying aggregated values\"}]",
                  "tableOptionValue": {
                    "useFilter": false,
                    "showPagination": false,
                    "showAggregationFooter": false
                  },
                  "updated": false,
                  "initialized": false
                }
              },
              "commonSetting": {},
              "keys": [
                {
                  "name": "abundance",
                  "index": 0,
                  "aggr": "sum"
                }
              ],
              "groups": [],
              "values": [
                {
                  "name": "count",
                  "index": 1,
                  "aggr": "sum"
                }
              ]
            },
            "helium": {}
          },
          "1": {
            "graph": {
              "mode": "table",
              "height": 300,
              "optionOpen": false,
              "setting": {
                "table": {
                  "tableGridState": {},
                  "tableColumnTypeState": {
                    "names": {
                      "value": "string",
                      "count": "string"
                    },
                    "updated": false
                  },
                  "tableOptionSpecHash": "[{\"name\":\"useFilter\",\"valueType\":\"boolean\",\"defaultValue\":false,\"widget\":\"checkbox\",\"description\":\"Enable filter for columns\"},{\"name\":\"showPagination\",\"valueType\":\"boolean\",\"defaultValue\":false,\"widget\":\"checkbox\",\"description\":\"Enable pagination for better navigation\"},{\"name\":\"showAggregationFooter\",\"valueType\":\"boolean\",\"defaultValue\":false,\"widget\":\"checkbox\",\"description\":\"Enable a footer for displaying aggregated values\"}]",
                  "tableOptionValue": {
                    "useFilter": false,
                    "showPagination": false,
                    "showAggregationFooter": false
                  },
                  "updated": false,
                  "initialized": false
                }
              },
              "commonSetting": {}
            }
          }
        },
        "enabled": true
      },
      "settings": {
        "params": {},
        "forms": {}
      },
      "apps": [],
      "runtimeInfos": {},
      "progressUpdateIntervalMs": 500,
      "jobName": "paragraph_1672056090066_1846986752",
      "id": "paragraph_1621852836150_2097282145",
      "dateCreated": "2022-12-26T21:01:30+0900",
      "dateStarted": "2023-01-12T18:15:26+0900",
      "dateFinished": "2023-01-12T18:15:31+0900",
      "status": "FINISHED",
      "$$hashKey": "object:1560"
    },
    {
      "title": "Statistical summary of dataset",
      "text": "%spark\n/*\n Show a statistical summary.\n Equivalent command line to generate this output:\n ./submit-discount.sh -k 28  input_data.fasta stats\n*/\n\nCounting.showStats(buckets)\n",
      "user": "anonymous",
      "dateUpdated": "2023-01-12T18:15:29+0900",
      "progress": 0,
      "config": {
        "editorSetting": {
          "language": "scala",
          "editOnDblClick": false,
          "completionKey": "TAB",
          "completionSupport": true
        },
        "colWidth": 6,
        "editorMode": "ace/mode/scala",
        "fontSize": 9,
        "title": true,
        "results": {},
        "enabled": true
      },
      "settings": {
        "params": {},
        "forms": {}
      },
      "apps": [],
      "runtimeInfos": {},
      "progressUpdateIntervalMs": 500,
      "jobName": "paragraph_1672056090066_516905864",
      "id": "paragraph_1621846285601_1046293224",
      "dateCreated": "2022-12-26T21:01:30+0900",
      "dateStarted": "2023-01-12T18:15:29+0900",
      "dateFinished": "2023-01-12T18:15:32+0900",
      "status": "FINISHED",
      "$$hashKey": "object:1561"
    },
    {
      "title": "Individual k-mer counts",
      "text": "%spark\n/*\n Show the counts of each k-mer with sequence.\n Equivalent command line to generate this data:\n ./submit-discount.sh -k 28  input_data.fasta count -s -o output_location\n*/\n\nz.show(filtered.counted().withSequences)\n//filtered.counted().writeFasta(\"/path/to/output\")\n",
      "user": "anonymous",
      "dateUpdated": "2023-01-12T18:15:33+0900",
      "progress": 5,
      "config": {
        "editorSetting": {
          "language": "scala",
          "editOnDblClick": false,
          "completionKey": "TAB",
          "completionSupport": true
        },
        "colWidth": 6,
        "editorMode": "ace/mode/scala",
        "fontSize": 9,
        "title": true,
        "results": {
          "0": {
            "graph": {
              "mode": "table",
              "height": 300,
              "optionOpen": false,
              "setting": {
                "table": {
                  "tableGridState": {},
                  "tableColumnTypeState": {
                    "names": {
                      "_1": "string",
                      "_2": "string"
                    },
                    "updated": false
                  },
                  "tableOptionSpecHash": "[{\"name\":\"useFilter\",\"valueType\":\"boolean\",\"defaultValue\":false,\"widget\":\"checkbox\",\"description\":\"Enable filter for columns\"},{\"name\":\"showPagination\",\"valueType\":\"boolean\",\"defaultValue\":false,\"widget\":\"checkbox\",\"description\":\"Enable pagination for better navigation\"},{\"name\":\"showAggregationFooter\",\"valueType\":\"boolean\",\"defaultValue\":false,\"widget\":\"checkbox\",\"description\":\"Enable a footer for displaying aggregated values\"}]",
                  "tableOptionValue": {
                    "useFilter": false,
                    "showPagination": false,
                    "showAggregationFooter": false
                  },
                  "updated": false,
                  "initialized": false
                }
              },
              "commonSetting": {}
            }
          }
        },
        "enabled": true
      },
      "settings": {
        "params": {},
        "forms": {}
      },
      "apps": [],
      "runtimeInfos": {},
      "progressUpdateIntervalMs": 500,
      "jobName": "paragraph_1672056090067_899757305",
      "id": "paragraph_1631178827014_1354632603",
      "dateCreated": "2022-12-26T21:01:30+0900",
      "dateStarted": "2023-01-12T18:15:31+0900",
      "dateFinished": "2023-01-12T18:15:32+0900",
      "status": "FINISHED",
      "$$hashKey": "object:1562"
    },
    {
      "title": "Index (k-mer database) operations",
      "text": "%spark\n\n//Create index 1 from sequence file\nval i1 = discount.index(s\"$discountRoot/testData/SRR094926_10k.fasta\")\n//Create index 2 from sequence file, ensuring it is compatible by copying settings from i1\nval i2 = discount.index(i1, s\"$discountRoot/testData/ERR599052_10k.fastq\")\n\n//Filter one index to have minimum count 2,\n//and then intersect using the Max rule (maximum of the two count values from i1 and i2).\n//The result is a new index that can be further combined with other indexes.\nval int = i1.\n  intersect(i2.filterMin(2), Rule.Max)\nint.showStats()\n\n//When performing many operations on the same index, it is efficient to cache it, as discussed above\n//int.cache()\n\n//See resulting k-mers\n//z.show(int.counted().withSequences)\n\n//Write as an index (partitioned and distributed parquet files, highly compressed and efficient format)\n//int.write(\"/path/to/index\")\n\n//Export as a fasta file\n//int.counted().writeFasta(\"/path/to/output\")\n\n//Load a saved index that was previously saved to parquet using the write() method\n//val readBack = Index.read(\"/path/to/index\")\n//readBack.showStats()\n\n\n",
      "user": "anonymous",
      "dateUpdated": "2023-01-15T17:23:43+0900",
      "progress": 44,
      "config": {
        "editorSetting": {
          "language": "scala",
          "editOnDblClick": false,
          "completionKey": "TAB",
          "completionSupport": true
        },
        "colWidth": 12,
        "editorMode": "ace/mode/scala",
        "fontSize": 9,
        "results": {
          "1": {
            "graph": {
              "mode": "table",
              "height": 300,
              "optionOpen": false,
              "setting": {
                "table": {
                  "tableGridState": {},
                  "tableColumnTypeState": {
                    "names": {
                      "_1": "string",
                      "_2": "string"
                    },
                    "updated": false
                  },
                  "tableOptionSpecHash": "[{\"name\":\"useFilter\",\"valueType\":\"boolean\",\"defaultValue\":false,\"widget\":\"checkbox\",\"description\":\"Enable filter for columns\"},{\"name\":\"showPagination\",\"valueType\":\"boolean\",\"defaultValue\":false,\"widget\":\"checkbox\",\"description\":\"Enable pagination for better navigation\"},{\"name\":\"showAggregationFooter\",\"valueType\":\"boolean\",\"defaultValue\":false,\"widget\":\"checkbox\",\"description\":\"Enable a footer for displaying aggregated values\"}]",
                  "tableOptionValue": {
                    "useFilter": false,
                    "showPagination": false,
                    "showAggregationFooter": false
                  },
                  "updated": false,
                  "initialized": false
                }
              },
              "commonSetting": {}
            }
          }
        },
        "enabled": true,
        "title": true
      },
      "settings": {
        "params": {},
        "forms": {}
      },
      "apps": [],
      "runtimeInfos": {
        "jobUrl": {
          "propertyName": "jobUrl",
          "label": "SPARK JOB",
          "tooltip": "View in Spark web UI",
          "group": "spark",
          "values": [
            {
              "jobUrl": "http://192.168.0.5:4040/jobs/job?id=22",
              "$$hashKey": "object:2220"
            },
            {
              "jobUrl": "http://192.168.0.5:4040/jobs/job?id=23",
              "$$hashKey": "object:2221"
            }
          ],
          "interpreterSettingId": "spark"
        }
      },
      "progressUpdateIntervalMs": 500,
      "jobName": "paragraph_1672056090067_829669013",
      "id": "paragraph_1631184528413_1673346828",
      "dateCreated": "2022-12-26T21:01:30+0900",
      "dateStarted": "2023-01-12T18:17:09+0900",
      "dateFinished": "2023-01-12T18:17:11+0900",
      "status": "FINISHED",
      "$$hashKey": "object:1563"
    },
    {
      "title": "Find k-mers in subject",
      "text": "%spark\n/**\n * Look up the counts of k-mers in a query sequence. \n */\n\nval query = List(\"ATTGACAGACGGCATGGTATGAGATATTGTTAGTGGTGATAGGGCTTTCCTGGATCCGGAAAGGCGTAAAGGAATCCGGGCCGGCAGAATA\")\n\n\n//To instead look up k-mers from a sequence file we can create a compatible index\n//val query = discount.index(filtered, s\"$discountRoot/testData/ERR599052_10k.fastq\")\nval foundKmers = filtered.lookup(query)\n\n//Summarize found k-mers\n//foundKmers.showStats()\n\n//Show found k-mers with counts\nz.show(foundKmers.counted().withSequences)\n//Write result to directory in FASTA format\n//foundKmers.counted().writeFasta(\"/path/to/output\")\n",
      "user": "anonymous",
      "dateUpdated": "2023-01-12T19:41:53+0900",
      "progress": 0,
      "config": {
        "editorSetting": {
          "language": "scala",
          "editOnDblClick": false,
          "completionKey": "TAB",
          "completionSupport": true
        },
        "colWidth": 6,
        "editorMode": "ace/mode/scala",
        "fontSize": 9,
        "title": true,
        "results": {
          "0": {
            "graph": {
              "mode": "table",
              "height": 300,
              "optionOpen": false,
              "setting": {
                "table": {
                  "tableGridState": {},
                  "tableColumnTypeState": {
                    "names": {
                      "_1": "string",
                      "_2": "string"
                    },
                    "updated": false
                  },
                  "tableOptionSpecHash": "[{\"name\":\"useFilter\",\"valueType\":\"boolean\",\"defaultValue\":false,\"widget\":\"checkbox\",\"description\":\"Enable filter for columns\"},{\"name\":\"showPagination\",\"valueType\":\"boolean\",\"defaultValue\":false,\"widget\":\"checkbox\",\"description\":\"Enable pagination for better navigation\"},{\"name\":\"showAggregationFooter\",\"valueType\":\"boolean\",\"defaultValue\":false,\"widget\":\"checkbox\",\"description\":\"Enable a footer for displaying aggregated values\"}]",
                  "tableOptionValue": {
                    "useFilter": false,
                    "showPagination": false,
                    "showAggregationFooter": false
                  },
                  "updated": false,
                  "initialized": false
                },
                "multiBarChart": {
                  "rotate": {
                    "degree": "-45"
                  },
                  "xLabelStatus": "default"
                }
              },
              "commonSetting": {},
              "keys": [
                {
                  "name": "_1",
                  "index": 0,
                  "aggr": "sum"
                }
              ],
              "groups": [],
              "values": [
                {
                  "name": "_2",
                  "index": 1,
                  "aggr": "sum"
                }
              ]
            },
            "helium": {}
          },
          "1": {
            "graph": {
              "mode": "table",
              "height": 300,
              "optionOpen": false,
              "setting": {
                "table": {
                  "tableGridState": {},
                  "tableColumnTypeState": {
                    "names": {
                      "_1": "string",
                      "_2": "string"
                    },
                    "updated": false
                  },
                  "tableOptionSpecHash": "[{\"name\":\"useFilter\",\"valueType\":\"boolean\",\"defaultValue\":false,\"widget\":\"checkbox\",\"description\":\"Enable filter for columns\"},{\"name\":\"showPagination\",\"valueType\":\"boolean\",\"defaultValue\":false,\"widget\":\"checkbox\",\"description\":\"Enable pagination for better navigation\"},{\"name\":\"showAggregationFooter\",\"valueType\":\"boolean\",\"defaultValue\":false,\"widget\":\"checkbox\",\"description\":\"Enable a footer for displaying aggregated values\"}]",
                  "tableOptionValue": {
                    "useFilter": false,
                    "showPagination": false,
                    "showAggregationFooter": false
                  },
                  "updated": false,
                  "initialized": false
                }
              },
              "commonSetting": {}
            }
          }
        },
        "enabled": true
      },
      "settings": {
        "params": {},
        "forms": {}
      },
      "apps": [],
      "runtimeInfos": {},
      "progressUpdateIntervalMs": 500,
      "jobName": "paragraph_1672056090067_882434896",
      "id": "paragraph_1621916611707_492351834",
      "dateCreated": "2022-12-26T21:01:30+0900",
      "dateStarted": "2023-01-12T19:41:53+0900",
      "dateFinished": "2023-01-12T19:41:54+0900",
      "status": "FINISHED",
      "$$hashKey": "object:1564"
    },
    {
      "title": "Show k-mer bin size distribution",
      "text": "%spark\n\n//Round bin size to nearest 100 (increase this for large datasets)\n//Spark SQL division is always floating point, so we use ceil() to get integers\nval adjusted = buckets.select($\"id\".as(\"id\"), \n    (ceil($\"totalAbundance\" / 100) * 100).as(\"abund\")).groupBy(\"abund\").agg(count(\"id\"))\nz.show(adjusted)\n\n",
      "user": "anonymous",
      "dateUpdated": "2023-01-13T15:15:31+0900",
      "progress": 91,
      "config": {
        "tableHide": false,
        "editorSetting": {
          "language": "scala",
          "editOnDblClick": false,
          "completionKey": "TAB",
          "completionSupport": true
        },
        "colWidth": 6,
        "editorMode": "ace/mode/scala",
        "fontSize": 9,
        "editorHide": false,
        "title": true,
        "results": {
          "0": {
            "graph": {
              "mode": "multiBarChart",
              "height": 304,
              "optionOpen": false,
              "setting": {
                "table": {
                  "tableGridState": {},
                  "tableColumnTypeState": {
                    "names": {
                      "abund": "string",
                      "count(id)": "string"
                    },
                    "updated": false
                  },
                  "tableOptionSpecHash": "[{\"name\":\"useFilter\",\"valueType\":\"boolean\",\"defaultValue\":false,\"widget\":\"checkbox\",\"description\":\"Enable filter for columns\"},{\"name\":\"showPagination\",\"valueType\":\"boolean\",\"defaultValue\":false,\"widget\":\"checkbox\",\"description\":\"Enable pagination for better navigation\"},{\"name\":\"showAggregationFooter\",\"valueType\":\"boolean\",\"defaultValue\":false,\"widget\":\"checkbox\",\"description\":\"Enable a footer for displaying aggregated values\"}]",
                  "tableOptionValue": {
                    "useFilter": false,
                    "showPagination": false,
                    "showAggregationFooter": false
                  },
                  "updated": false,
                  "initialized": false
                },
                "multiBarChart": {
                  "rotate": {
                    "degree": "-45"
                  },
                  "xLabelStatus": "default"
                },
                "stackedAreaChart": {
                  "rotate": {
                    "degree": "-45"
                  },
                  "xLabelStatus": "default"
                }
              },
              "commonSetting": {},
              "keys": [
                {
                  "name": "abund",
                  "index": 0,
                  "aggr": "sum"
                }
              ],
              "groups": [],
              "values": [
                {
                  "name": "count(id)",
                  "index": 1,
                  "aggr": "sum"
                }
              ]
            },
            "helium": {}
          },
          "1": {
            "graph": {
              "mode": "multiBarChart",
              "height": 300,
              "optionOpen": true,
              "setting": {
                "multiBarChart": {
                  "rotate": {
                    "degree": "-45"
                  },
                  "xLabelStatus": "default"
                },
                "stackedAreaChart": {
                  "rotate": {
                    "degree": "-45"
                  },
                  "xLabelStatus": "default"
                },
                "table": {
                  "tableGridState": {
                    "columns": [
                      {
                        "name": "sequences0",
                        "visible": true,
                        "width": "*",
                        "sort": {},
                        "filters": [
                          {}
                        ],
                        "pinned": ""
                      },
                      {
                        "name": "totalAbundance1",
                        "visible": true,
                        "width": "*",
                        "sort": {},
                        "filters": [
                          {}
                        ],
                        "pinned": ""
                      },
                      {
                        "name": "kmers2",
                        "visible": true,
                        "width": "*",
                        "sort": {},
                        "filters": [
                          {}
                        ],
                        "pinned": ""
                      },
                      {
                        "name": "uniqueKmers3",
                        "visible": true,
                        "width": "*",
                        "sort": {},
                        "filters": [
                          {}
                        ],
                        "pinned": ""
                      },
                      {
                        "name": "maxAbundance4",
                        "visible": true,
                        "width": "*",
                        "sort": {},
                        "filters": [
                          {}
                        ],
                        "pinned": ""
                      }
                    ],
                    "scrollFocus": {},
                    "selection": [],
                    "grouping": {
                      "grouping": [],
                      "aggregations": [],
                      "rowExpandedStates": {}
                    },
                    "treeView": {},
                    "pagination": {
                      "paginationCurrentPage": 1,
                      "paginationPageSize": 250
                    }
                  },
                  "tableColumnTypeState": {
                    "names": {
                      "id": "string",
                      "sequences": "string",
                      "totalAbundance": "string",
                      "kmers": "string",
                      "uniqueKmers": "string",
                      "maxAbundance": "string"
                    },
                    "updated": false
                  },
                  "tableOptionSpecHash": "[{\"name\":\"useFilter\",\"valueType\":\"boolean\",\"defaultValue\":false,\"widget\":\"checkbox\",\"description\":\"Enable filter for columns\"},{\"name\":\"showPagination\",\"valueType\":\"boolean\",\"defaultValue\":false,\"widget\":\"checkbox\",\"description\":\"Enable pagination for better navigation\"},{\"name\":\"showAggregationFooter\",\"valueType\":\"boolean\",\"defaultValue\":false,\"widget\":\"checkbox\",\"description\":\"Enable a footer for displaying aggregated values\"}]",
                  "tableOptionValue": {
                    "useFilter": false,
                    "showPagination": false,
                    "showAggregationFooter": false
                  },
                  "updated": false,
                  "initialized": false
                },
                "pieChart": {}
              },
              "commonSetting": {},
              "keys": [
                {
                  "name": "kmers",
                  "index": 3,
                  "aggr": "sum"
                }
              ],
              "groups": [],
              "values": [
                {
                  "name": "id",
                  "index": 0,
                  "aggr": "count"
                }
              ]
            },
            "helium": {}
          }
        },
        "enabled": true
      },
      "settings": {
        "params": {},
        "forms": {}
      },
      "apps": [],
      "runtimeInfos": {},
      "progressUpdateIntervalMs": 500,
      "jobName": "paragraph_1672056090067_1217452596",
      "id": "paragraph_1621843423541_7591899",
      "dateCreated": "2022-12-26T21:01:30+0900",
      "dateStarted": "2023-01-12T18:15:43+0900",
      "dateFinished": "2023-01-12T18:15:43+0900",
      "status": "FINISHED",
      "$$hashKey": "object:1565"
    },
    {
      "title": "Per bin data summaries",
      "text": "%spark\n/*\n Show the summary statistics for each k-mer bin.\n Equivalent command line to generate this table:\n ./submit-discount.sh -k 28  input_data.fasta count -b -o output_location\n*/\n\nval buckets = filtered.stats()\nz.show(buckets)",
      "user": "anonymous",
      "dateUpdated": "2023-01-12T18:15:46+0900",
      "progress": 0,
      "config": {
        "editorSetting": {
          "language": "scala",
          "editOnDblClick": false,
          "completionKey": "TAB",
          "completionSupport": true
        },
        "colWidth": 6,
        "editorMode": "ace/mode/scala",
        "fontSize": 9,
        "editorHide": false,
        "title": true,
        "results": {
          "0": {
            "graph": {
              "mode": "table",
              "height": 300,
              "optionOpen": false,
              "setting": {
                "table": {
                  "tableGridState": {
                    "columns": [
                      {
                        "name": "id0",
                        "visible": true,
                        "width": "*",
                        "sort": {},
                        "filters": [
                          {}
                        ],
                        "pinned": ""
                      },
                      {
                        "name": "superKmers1",
                        "visible": true,
                        "width": "*",
                        "sort": {},
                        "filters": [
                          {}
                        ],
                        "pinned": ""
                      },
                      {
                        "name": "totalAbundance2",
                        "visible": true,
                        "width": "*",
                        "sort": {
                          "priority": 0,
                          "direction": "desc"
                        },
                        "filters": [
                          {}
                        ],
                        "pinned": ""
                      },
                      {
                        "name": "distinctKmers3",
                        "visible": true,
                        "width": "*",
                        "sort": {},
                        "filters": [
                          {}
                        ],
                        "pinned": ""
                      },
                      {
                        "name": "uniqueKmers4",
                        "visible": true,
                        "width": "*",
                        "sort": {},
                        "filters": [
                          {}
                        ],
                        "pinned": ""
                      },
                      {
                        "name": "maxAbundance5",
                        "visible": true,
                        "width": "*",
                        "sort": {},
                        "filters": [
                          {}
                        ],
                        "pinned": ""
                      }
                    ],
                    "scrollFocus": {},
                    "selection": [],
                    "grouping": {
                      "grouping": [],
                      "aggregations": [],
                      "rowExpandedStates": {}
                    },
                    "treeView": {},
                    "pagination": {
                      "paginationCurrentPage": 1,
                      "paginationPageSize": 250
                    }
                  },
                  "tableColumnTypeState": {
                    "names": {
                      "id": "string",
                      "superKmers": "string",
                      "totalAbundance": "string",
                      "distinctKmers": "string",
                      "uniqueKmers": "string",
                      "maxAbundance": "string"
                    },
                    "updated": false
                  },
                  "tableOptionSpecHash": "[{\"name\":\"useFilter\",\"valueType\":\"boolean\",\"defaultValue\":false,\"widget\":\"checkbox\",\"description\":\"Enable filter for columns\"},{\"name\":\"showPagination\",\"valueType\":\"boolean\",\"defaultValue\":false,\"widget\":\"checkbox\",\"description\":\"Enable pagination for better navigation\"},{\"name\":\"showAggregationFooter\",\"valueType\":\"boolean\",\"defaultValue\":false,\"widget\":\"checkbox\",\"description\":\"Enable a footer for displaying aggregated values\"}]",
                  "tableOptionValue": {
                    "useFilter": false,
                    "showPagination": false,
                    "showAggregationFooter": false
                  },
                  "updated": false,
                  "initialized": false
                },
                "multiBarChart": {
                  "rotate": {
                    "degree": "-45"
                  },
                  "xLabelStatus": "default"
                },
                "stackedAreaChart": {
                  "rotate": {
                    "degree": "-45"
                  },
                  "xLabelStatus": "default"
                }
              },
              "commonSetting": {},
              "keys": [
                {
                  "name": "id",
                  "index": 0,
                  "aggr": "sum"
                }
              ],
              "groups": [],
              "values": [
                {
                  "name": "superKmers",
                  "index": 1,
                  "aggr": "sum"
                }
              ]
            },
            "helium": {}
          }
        },
        "enabled": true
      },
      "settings": {
        "params": {},
        "forms": {}
      },
      "apps": [],
      "runtimeInfos": {},
      "progressUpdateIntervalMs": 500,
      "jobName": "paragraph_1672056090067_1928898567",
      "id": "paragraph_1628643717866_1292325399",
      "dateCreated": "2022-12-26T21:01:30+0900",
      "dateStarted": "2023-01-12T18:15:46+0900",
      "dateFinished": "2023-01-12T18:15:46+0900",
      "status": "FINISHED",
      "$$hashKey": "object:1566"
    },
    {
      "text": "%spark\n",
      "user": "anonymous",
      "dateUpdated": "2023-01-06T10:16:42+0900",
      "progress": 0,
      "config": {
        "colWidth": 12,
        "fontSize": 9,
        "enabled": true,
        "results": {},
        "editorSetting": {
          "language": "scala",
          "editOnDblClick": false,
          "completionKey": "TAB",
          "completionSupport": true
        },
        "editorMode": "ace/mode/scala"
      },
      "settings": {
        "params": {},
        "forms": {}
      },
      "apps": [],
      "runtimeInfos": {},
      "progressUpdateIntervalMs": 500,
      "jobName": "paragraph_1672967802596_647565097",
      "id": "paragraph_1672967802596_647565097",
      "dateCreated": "2023-01-06T10:16:42+0900",
      "status": "READY",
      "$$hashKey": "object:1567"
    }
  ],
  "name": "Discount k-mer counter",
  "id": "2HP4VAYC1",
  "defaultInterpreterGroup": "spark",
  "version": "0.10.1",
  "noteParams": {},
  "noteForms": {},
  "angularObjects": {},
  "config": {
    "isZeppelinNotebookCronEnable": false,
    "looknfeel": "default",
    "personalizedMode": "false"
  },
  "info": {},
  "path": "/Discount k-mer counter"
}<|MERGE_RESOLUTION|>--- conflicted
+++ resolved
@@ -47,11 +47,7 @@
     },
     {
       "title": "Spark settings",
-<<<<<<< HEAD
-      "text": "%spark.conf\n\n#Path to Discount jar\nspark.jars /path/to/Discount/target/scala-2.13/Discount-assembly-3.0.1.jar\n\n#If running a local Spark installation (not in a cloud), increase this setting as much as possible\nspark.driver.memory 16g\n\n#For local Spark, set the path to a Spark 3.0+ installation (if not configured elsewhere)\nSPARK_HOME /path/to/spark-3.1.2-bin-hadoop3.2\n\n#For local spark, it is helpful to set a path to a SSD drive or other fast filesystem (for temporary files)\n#Note that this directory can get large. It will be cleared when you stop or restart the Spark interpreter in Zeppelin.\nspark.local.dir /fast/spark\n\n\n",
-=======
-      "text": "%spark.conf\n\n#Path to Discount jar\nspark.jars /path/to/Discount/target/scala-2.12/Discount-assembly-3.1.0.jar\n\n#If running a local Spark installation (not in a cloud), increase this setting as much as possible\nspark.driver.memory 16g\n\n#For local Spark, set the path to a Spark 3.0+ installation (if not configured elsewhere)\nSPARK_HOME /path/to/spark-3.1.2-bin-hadoop3.2\n\n#For local spark, it is helpful to set a path to a SSD drive or other fast filesystem (for temporary files)\n#Note that this directory can get large. It will be cleared when you stop or restart the Spark interpreter in Zeppelin.\nspark.local.dir /fast/spark\n\n\n",
->>>>>>> 1cf34337
+      "text": "%spark.conf\n\n#Path to Discount jar\nspark.jars /path/to/Discount/target/scala-2.13/Discount-assembly-3.1.0.jar\n\n#If running a local Spark installation (not in a cloud), increase this setting as much as possible\nspark.driver.memory 16g\n\n#For local Spark, set the path to a Spark 3.0+ installation (if not configured elsewhere)\nSPARK_HOME /path/to/spark-3.1.2-bin-hadoop3.2\n\n#For local spark, it is helpful to set a path to a SSD drive or other fast filesystem (for temporary files)\n#Note that this directory can get large. It will be cleared when you stop or restart the Spark interpreter in Zeppelin.\nspark.local.dir /fast/spark\n\n\n",
       "user": "anonymous",
       "dateUpdated": "2023-01-13T15:15:55+0900",
       "progress": 0,

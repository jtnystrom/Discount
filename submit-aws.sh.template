--- conflicted
+++ resolved
@@ -11,13 +11,7 @@
 #Bucket to store discount jars and data files
 BUCKET=s3://my-bucket/discount
 
-<<<<<<< HEAD
-aws s3 cp target/scala-2.13/Discount-assembly-2.2.1.jar $BUCKET/
-=======
-#Change 2.11 to 2.12 in each place below if compiling for scala 2.12.
-
-aws s3 cp target/scala-2.12/Discount-assembly-2.3.0.jar $BUCKET/
->>>>>>> 1a50d6ff
+aws s3 cp target/scala-2.13/Discount-assembly-2.3.0.jar $BUCKET/
 #aws s3 sync PASHA $BUCKET/PASHA/
 
 #Max size of input splits in bytes. A smaller number reduces memory usage but increases the number of 

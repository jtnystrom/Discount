--- conflicted
+++ resolved
@@ -91,52 +91,4 @@
     supermers <- Gen.listOfN(nSupermers, encodedSupermers(k))
     tags = supermers.toArray.map(sm => (0 until sm.size - (k - 1)).map(x => 1).toArray)
   } yield ReducibleBucket(1, supermers.toArray, tags)
-}
-<<<<<<< HEAD
-
-object KmerTableGenerators {
-  import TestGenerators._
-
-  def tagWidths: Gen[Int] = Gen.choose(0, 3)
-
-  def encodedKmers(k: Int): Gen[Array[Long]] =
-    dnaStrings(k, k).map(str => NTBitArray.encode(str).data)
-
-  //Disable shrinking of k-mers
-  implicit def shrinkEncodedKmers: Shrink[Array[Long]] = Shrink.withLazyList(s => LazyList.empty)
-  //Allow the list itself to shrink, but not the k-mers
-  implicit def shrinkEncodedKmerList: Shrink[List[Array[Long]]] = Shrink.shrinkContainer
-  implicit def shrinkEncodedKmerArray: Shrink[Array[Array[Long]]] = Shrink.shrinkContainer
-
-  def kmerTags(tagWidth: Int): Gen[Array[Long]] =
-    Gen.listOfN(tagWidth, Gen.long).map(_.toArray)
-
-  private def sortedKmerTable(k: Int, tagWidth: Int, size: Int,
-                              kmers: List[Array[Long]], tags: List[Array[Long]]): KmerTable = {
-    val builder = KmerTable.builder(k, size, tagWidth)
-    for {
-      (km, tg) <- kmers zip tags
-    } {
-      builder.addLongs(km)
-      builder.addLongs(tg)
-    }
-    builder.result(true)
-  }
-
-  /** Generate k-mer tables with tags */
-  def kmerTables(k: Int, tagWidth: Int, size: Int): Gen[KmerTable] =
-    kmerTables(k, tagWidth, size, Array())
-
-  /** Generate k-mer tables with tags where a set of given k-mers are guaranteed to be included.
-   * The final size will be size + includeKmers.length */
-  def kmerTables(k: Int, tagWidth: Int, size: Int, includeKmers: Array[Array[Long]]): Gen[KmerTable] = {
-    val fullSize = size + includeKmers.length
-    for {
-      kmers <- Gen.listOfN(size, encodedKmers(k))
-      tags <- Gen.listOfN(fullSize, kmerTags(tagWidth))
-      table = sortedKmerTable(k, tagWidth, fullSize, kmers ++ includeKmers, tags)
-    } yield table
-  }
-}
-=======
->>>>>>> 2f6e09cd
+}
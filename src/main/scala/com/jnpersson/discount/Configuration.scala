/*
 * This file is part of Discount. Copyright (c) 2022 Johan Nyström-Persson.
 *
 * Discount is free software: you can redistribute it and/or modify
 * it under the terms of the GNU General Public License as published by
 * the Free Software Foundation, either version 3 of the License, or
 * (at your option) any later version.
 *
 * Discount is distributed in the hope that it will be useful,
 * but WITHOUT ANY WARRANTY; without even the implied warranty of
 * MERCHANTABILITY or FITNESS FOR A PARTICULAR PURPOSE.  See the
 * GNU General Public License for more details.
 *
 * You should have received a copy of the GNU General Public License
 * along with Discount.  If not, see <https://www.gnu.org/licenses/>.
 */


package com.jnpersson.discount

import org.rogach.scallop.{ScallopConf, ScallopOption, Subcommand}
import com.jnpersson.discount.spark._

import com.jnpersson.discount.hash.MotifSpace

/** Runnable commands for a command-line tool */
object Commands {
  def run(conf: ScallopConf): Unit = {
    conf.verify()
    val cmds = conf.subcommands.collect { case rc: RunCmd => rc }
    if (cmds.isEmpty) {
      throw new Exception("No command supplied (please see --help). Nothing to do.")
    }
<<<<<<< HEAD

=======
>>>>>>> 7f53430d
    for { c <- cmds } c.run()
  }
}

abstract class RunCmd(title: String) extends Subcommand(title) {
  def run(): Unit
}

/**
 * Main command-line configuration
 * @param args
 */
<<<<<<< HEAD
class Configuration(args: collection.Seq[String]) extends ScallopConf(args) {
  val k = opt[Int](descr = "Length of each k-mer")
=======
class Configuration(args: Seq[String]) extends ScallopConf(args) {

  val k = opt[Int](descr = "Length of k-mers")
>>>>>>> 7f53430d

  val normalize = opt[Boolean](descr = "Normalize k-mer orientation (forward/reverse complement) (default: off)",
    default = Some(false))

  val ordering: ScallopOption[MinimizerOrdering] =
    choice(Seq("frequency", "lexicographic", "given", "signature", "random"),
    default = Some("frequency"), descr = "Minimizer ordering (default frequency).").
    map {
      case "frequency" => Frequency
      case "lexicographic" => Lexicographic
      case "given" => Given
      case "signature" => Signature
      case "random" => Random
    }

  val minimizerWidth = opt[Int](name = "m", descr = "Width of minimizers (default 10)",
    default = Some(10))

  val sample = opt[Double](descr = "Fraction of reads to sample for motif frequency (default 0.01)",
    default = Some(0.01))

  val allMinimizers = opt[Boolean](name="allMinimizers", descr = "Use all m-mers as minimizers", default = Some(false))

  val minimizers = opt[String](
    descr = "File containing a set of minimizers to use (universal k-mer hitting set), or a directory of such universal hitting sets")

  val maxSequenceLength = opt[Int](name = "maxlen",
    descr = "Maximum length of a single sequence/read (default 1000000)", default = Some(1000000))

  val method: ScallopOption[Option[CountMethod]] =
    choice(Seq("simple", "pregrouped", "auto"),
    default = Some("auto"), descr = "Counting method (default auto).").
    map {
      case "auto" => None
      case "simple" => Some(Simple(normalize()))
      case "pregrouped" => Some(Pregrouped(normalize()))
    }

  val pbuckets = opt[Int](descr = "Number of parquet buckets for indexes (default 200)", default = Some(200))

  def parseMinimizerSource: MinimizerSource = minimizers.toOption match {
    case Some(path) => Path(path)
    case _ => if (allMinimizers()) {
      All
    } else {
      Bundled
    }
  }

  def validateMAndKOptions(): Unit = {
    if (!k.isDefined) {
      throw new Exception("This command requires -k to be supplied")
    }
    validate (minimizerWidth, k, normalize, sample) { (m, k, n, s) =>
      if (m >= k) {
        Left("-m must be < -k")
      } else if (m > 31) {
        //The current algorithms don't support m > 31 (handling of MinSplitter.INVALID, in particular)
        Left("-m must be <= 31")
      } else if (n && (k % 2 == 0)) {
        Left(s"--normalize is only available for odd values of k, but $k was given")
      } else if (s <= 0 || s > 1) {
        Left(s"--sample must be > 0 and <= 1 ($s was given)")
<<<<<<< HEAD
      } else Right(())
=======
      } else Right(Unit)
>>>>>>> 7f53430d
    }
  }

}<|MERGE_RESOLUTION|>--- conflicted
+++ resolved
@@ -15,13 +15,11 @@
  * along with Discount.  If not, see <https://www.gnu.org/licenses/>.
  */
 
-
 package com.jnpersson.discount
 
 import org.rogach.scallop.{ScallopConf, ScallopOption, Subcommand}
 import com.jnpersson.discount.spark._
 
-import com.jnpersson.discount.hash.MotifSpace
 
 /** Runnable commands for a command-line tool */
 object Commands {
@@ -31,10 +29,6 @@
     if (cmds.isEmpty) {
       throw new Exception("No command supplied (please see --help). Nothing to do.")
     }
-<<<<<<< HEAD
-
-=======
->>>>>>> 7f53430d
     for { c <- cmds } c.run()
   }
 }
@@ -47,14 +41,8 @@
  * Main command-line configuration
  * @param args
  */
-<<<<<<< HEAD
 class Configuration(args: collection.Seq[String]) extends ScallopConf(args) {
-  val k = opt[Int](descr = "Length of each k-mer")
-=======
-class Configuration(args: Seq[String]) extends ScallopConf(args) {
-
-  val k = opt[Int](descr = "Length of k-mers")
->>>>>>> 7f53430d
+  val k = opt[Int](required = true, descr = "Length of k-mers")
 
   val normalize = opt[Boolean](descr = "Normalize k-mer orientation (forward/reverse complement) (default: off)",
     default = Some(false))
@@ -118,11 +106,7 @@
         Left(s"--normalize is only available for odd values of k, but $k was given")
       } else if (s <= 0 || s > 1) {
         Left(s"--sample must be > 0 and <= 1 ($s was given)")
-<<<<<<< HEAD
       } else Right(())
-=======
-      } else Right(Unit)
->>>>>>> 7f53430d
     }
   }
 

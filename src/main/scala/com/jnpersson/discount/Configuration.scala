--- conflicted
+++ resolved
@@ -20,11 +20,6 @@
 import org.rogach.scallop.Subcommand
 import org.rogach.scallop.ScallopConf
 import com.jnpersson.discount.spark.minimizers.Source
-<<<<<<< HEAD
-
-=======
->>>>>>> 0200dde5
-
 
 /** Runnable commands for a command-line tool */
 object Commands {

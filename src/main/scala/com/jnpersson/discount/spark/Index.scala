--- conflicted
+++ resolved
@@ -269,17 +269,10 @@
     new Index(params, joint2)
   }
 
-<<<<<<< HEAD
-  def unionAll(ixs: Iterable[Index], reducer: Reducer.Type): Index =
-    (this :: ixs.toList).reduce(_.union(_, reducer))
-
-  def intersectAll(ixs: Iterable[Index], reducer: Reducer.Type): Index =
-=======
   def unionMany(ixs: Iterable[Index], reducer: Reducer.Type): Index =
     (this :: ixs.toList).reduce(_.union(_, reducer))
 
   def intersectMany(ixs: Iterable[Index], reducer: Reducer.Type): Index =
->>>>>>> 2f6e09cd
     (this :: ixs.toList).reduce(_.intersect(_, reducer))
 
   /** Transform the tags of this index, returning a new one.

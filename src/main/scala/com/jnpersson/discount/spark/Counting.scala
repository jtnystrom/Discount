--- conflicted
+++ resolved
@@ -70,16 +70,9 @@
    * @param k
    * @return
    */
-<<<<<<< HEAD
   def countsFromSequences(segments: Array[ZeroNTBitArray], abundances: Array[Abundance], k: Int,
                           forwardOnly: Boolean): Iterator[(Array[Long], Abundance)] =
     KmerTable.fromSegments(segments, abundances, k, forwardOnly).countedKmers
-=======
-  def countsFromSequences(segments: Iterable[NTBitArray], abundances: Seq[Abundance], k: Int,
-                          forwardOnly: Boolean): Iterator[(Array[Long], Abundance)] =
-    KmerTable.fromSegments(segments, abundances.toArray, k, forwardOnly).countedKmers
-
->>>>>>> 438d94c1
 
   /**
    * Write k-mers and associated counts.

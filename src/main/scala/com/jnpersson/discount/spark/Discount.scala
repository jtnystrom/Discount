--- conflicted
+++ resolved
@@ -217,25 +217,7 @@
   def sequenceTitles(input: String*): Dataset[SeqTitle] =
     inputReader(input :_*).getSequenceTitles
 
-<<<<<<< HEAD
-  /** Construct a frequency-based MotifSpace by sampling inputs, respecting the pre-existing
-   * ordering in templateSpace.
-   * @param inFiles Files to sample
-   * @param validMotifs Valid minimizers to keep (others will be ignored)
-   * @param persistHashLocation Location to persist the generated minimizer ordering, if any
-   * @return A frequency-based MotifSpace
-   */
-  private def getFrequencySpace(inFiles: List[String], validMotifs: Iterable[NTSeq],
-                                persistHashLocation: Option[String] = None): MotifSpace = {
-    val validSetTemplate = MotifSpace.fromTemplateWithValidSet(templateSpace, validMotifs)
-    val input = getInputSequences(inFiles, Some(sample), normalize)
-    sampling.createSampledSpace(input, validSetTemplate, sample, persistHashLocation)
-  }
-
-  /** More efficient frequency MotifSpace construction method that ignores templateSpace.
-=======
   /** Efficient frequency MotifSpace construction method.
->>>>>>> cc13c24e
    * The ordering of validMotifs will be preserved in the case of equally frequent motifs.
    * @param inFiles files to sample
    * @param validMotifs valid minimizers to keep (others will be ignored)

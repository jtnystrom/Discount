--- conflicted
+++ resolved
@@ -26,249 +26,6 @@
 
 import scala.util.Random
 
-<<<<<<< HEAD
-/** A Spark-based tool.
- * @param appName Name of the application */
-abstract class SparkTool(appName: String) {
-
-  /** The SparkSession */
-  implicit lazy val spark: SparkSession = {
-    val sp = SparkSession.builder().appName(appName).
-      enableHiveSupport().getOrCreate()
-
-    /* Reduce the verbose INFO logs that we get by default (to some degree, edit spark's conf/log4j.properties
-   * for greater control)
-   */
-    sp.sparkContext.setLogLevel("WARN")
-
-    //BareLocalFileSystem bypasses the need for winutils.exe on Windows and does no harm on other OS's
-    //This affects access to file:/ paths (effectively local files)
-    sp.sparkContext.hadoopConfiguration.
-      setClass("fs.file.impl", classOf[BareLocalFileSystem], classOf[FileSystem])
-    sp
-  }
-}
-
-/**
- * Configuration for a Spark-based tool, parsed using the Scallop library.
- * @param args command line arguments
- * @param spark the SparkSession
- */
-abstract class SparkToolConf(args: Array[String])(implicit spark: SparkSession) extends Configuration(args) {
-  lazy val discount = {
-    validateMAndKOptions()
-    new Discount(k(), parseMinimizerSource, minimizerWidth(), ordering(), sample(), maxSequenceLength(), normalize(),
-      method(), partitions())
-  }
-}
-
-/**
- * Configuration for Discount. Run the tool with --help to see the various arguments.
- * @param args command line arguments
- * @param spark the SparkSession
- */
-class DiscountConf(args: Array[String])(implicit spark: SparkSession) extends SparkToolConf(args) {
-  version(s"Discount ${getClass.getPackage.getImplementationVersion} beta (c) 2019-2022 Johan Nyström-Persson")
-  banner("Usage:")
-  shortSubcommandsHelp(true)
-
-  def readIndex(location: String): Index =
-    Index.read(location)
-
-  val inFiles = trailArg[List[String]](descr = "Input sequence files", required = false)
-  val indexLocation = opt[String](name = "index", descr = "Input index location")
-  val min = opt[Int](descr = "Filter for minimum k-mer abundance", noshort = true)
-  val max = opt[Int](descr = "Filter for maximum k-mer abundance", noshort = true)
-
-  /** The index of input data, which may be either constructed on the fly from input sequence files,
-   * or read from a pre-stored index created using the 'store' command. */
-  def inputIndex(compatIndexLoc: Option[String] = None): Index = {
-    requireOne(inFiles, indexLocation)
-    if (indexLocation.isDefined) {
-      readIndex(indexLocation())
-    } else {
-      val kmerReader =  compatIndexLoc match {
-        case Some(ci) =>
-          //Construct an index on the fly, but copy settings from a pre-existing index
-          println(s"Copying index settings from $ci")
-          val p = IndexParams.read(ci)
-          Discount(p.k, Path(s"${ci}_minimizers.txt"), p.m, Given,
-            sample(), maxSequenceLength(), normalize(), method(), indexBuckets = partitions())
-        case _ => discount //Default settings
-      }
-      kmerReader.index(inFiles(): _*)
-    }
-  }
-
-
-  val count = new RunCmd("count") {
-    banner("Count or export k-mers in input sequences or an index.")
-    val output = opt[String](descr = "Location where the output is written", required = true)
-
-    val tsv = opt[Boolean](default = Some(false),
-      descr = "Use TSV output format instead of FASTA, which is the default")
-
-    val sequence = toggle(default = Some(true),
-      descrYes = "Output sequence for each k-mer in the counts table (default true)")
-    val superkmers = opt[Boolean](default = Some(false),
-      descr = "Instead of k-mers and counts, output human-readable superkmers and minimizers")
-    val histogram = opt[Boolean](default = Some(false),
-      descr = "Output a histogram instead of a counts table")
-    val buckets = opt[Boolean](default = Some(false),
-      descr = "Instead of k-mer counts, output per-bucket summaries (for minimizer testing)")
-
-    validate(inFiles, superkmers) { (ifs, skm) =>
-      if (skm && ifs.isEmpty) Left("Input sequence files required for superkmers.")
-      else Right(())
-    }
-
-    def run(): Unit = {
-      lazy val index = inputIndex().filterCounts(min.toOption, max.toOption)
-      def counts = index.counted(normalize())
-
-      if (superkmers()) {
-        discount.kmers(inFiles() : _*).segments.writeSupermerStrings(output())
-      } else if (buckets()) {
-        index.writeBucketStats(output())
-      } else if (histogram()) {
-        index.writeHistogram(output())
-      } else if (tsv()) {
-        counts.writeTSV(sequence(), output())
-      } else {
-        counts.writeFasta(output())
-      }
-    }
-  }
-  addSubcommand(count)
-
-  val stats = new RunCmd("stats") {
-    banner("Compute aggregate statistics for input sequences or an index.")
-    val output = opt[String](descr = "Location where k-mer stats are written (optional)")
-
-    requireOne(inFiles, indexLocation)
-
-    def run(): Unit =
-      Counting.showStats(inputIndex().stats(min.toOption, max.toOption), output.toOption)
-  }
-  addSubcommand(stats)
-
-  val store = new RunCmd("store") {
-    banner("Store k-mers in a new optimized index.")
-    val compatible = opt[String](descr = "Location of index to copy settings from, for compatibility")
-    val output = opt[String](descr = "Location where the new index is written", required = true)
-
-    def run(): Unit = {
-      inputIndex(compatible.toOption).write(output())
-      Index.read(output()).showStats()
-    }
-  }
-  addSubcommand(store)
-
-  val intersect = new RunCmd("intersect") {
-    banner("Intersect sequence files or an index with other indexes.")
-    val inputs = opt[List[String]](descr = "Locations of additional indexes to intersect with", required = true)
-    val output = opt[String](descr = "Location where the intersected index is written", required = true)
-    val rule = choice(Seq("max", "min", "left", "right", "sum"), default = Some("min"),
-      descr = "Intersection rule for k-mer counts (default min)").map(Reducer.parseRule)
-
-    def run(): Unit = {
-      val index1 = inputIndex(inputs().headOption)
-      val intIdxs = inputs().map(readIndex)
-      index1.intersectMany(intIdxs, rule()).write(output())
-      Index.read(output()).showStats()
-    }
-  }
-  addSubcommand(intersect)
-
-  val union = new RunCmd("union") {
-    banner("Union sequence files or an index with other indexes.")
-    val inputs = opt[List[String]](descr = "Locations of additional indexes to union with", required = true)
-    val output = opt[String](descr = "Location where the result is written", required = true)
-    val rule = choice(Seq("max", "min", "left", "right", "sum"), default = Some("sum"),
-      descr = "Union rule for k-mer counts (default sum)").map(Reducer.parseRule)
-
-    def run(): Unit = {
-      val index1 = inputIndex(inputs().headOption)
-      val unionIdxs = inputs().map(readIndex)
-      index1.unionMany(unionIdxs, rule()).write(output())
-      Index.read(output()).showStats()
-    }
-  }
-  addSubcommand(union)
-
-  val subtract = new RunCmd("subtract") {
-    banner("Subtract indexes from another index or from sequence files.")
-    val inputs = opt[List[String]](descr = "Locations of indexes B1, ... Bn in ((A - B1) - B2 ....)", required = true)
-    val output = opt[String](descr = "Location where the result is written", required = true)
-    val rule = choice(Seq("counters_subtract", "kmers_subtract"), default = Some("counters_subtract"),
-      descr = "Difference rule for k-mer counts (default counters_subtract)").map(Reducer.parseRule)
-
-    def run(): Unit = {
-      val index1 = inputIndex(inputs().headOption)
-      val subIdxs = inputs().map(readIndex)
-      index1.subtractMany(subIdxs, rule()).write(output())
-      Index.read(output()).showStats()
-    }
-  }
-  addSubcommand(subtract)
-
-
-  val presample = new RunCmd("sample") {
-    banner("Sample m-mers to generate a minimizer ordering.")
-    val output = opt[String](required = true, descr = "Location to write the sampled ordering at")
-
-    validate(ordering, inFiles) { (o, ifs) =>
-      if (o != Frequency) Left("Sampling requires the frequency ordering (-o frequency)")
-      else if (ifs.isEmpty) Left("Input files required.")
-      else Right(())
-    }
-
-    def run(): Unit =
-      discount.kmers(inFiles() :_*).constructSampledMinimizerOrdering(output())
-  }
-  addSubcommand(presample)
-
-  val reindex = new RunCmd("reindex") {
-    banner(
-      """|Change the minimizer ordering of an index (may reduce compression). A specific ordering can be supplied
-         |with -o given and --minimizers, or an existing index can serve as the template.
-         |Alternatively, repartition an index into a different number of parquet buckets (or do both)""".stripMargin)
-
-    val compatible = opt[String](descr = "Location of index to copy settings from, for compatibility")
-    val output = opt[String](descr = "Location where the result is written", required = true)
-    val pbuckets = opt[Int](descr = "Number of parquet buckets to repartition into")
-
-    val changeMinimizers = toggle("changeMinimizers", descrYes = "Change the minimizer ordering (default: no)",
-      default = Some(false))
-
-    override def run(): Unit = {
-      val compatParams = compatible.toOption.map(IndexParams.read)
-      var in = inputIndex()
-
-      if (changeMinimizers()) {
-        val newSplitter: Broadcast[AnyMinSplitter] = compatParams match {
-          case Some(cp) => cp.bcSplit
-          case _ => spark.sparkContext.broadcast(discount.getSplitter(None))
-        }
-        in = in.changeMinimizerOrdering(newSplitter)
-      }
-
-      in = in.repartition(pbuckets.toOption.orElse(
-        compatParams.map(_.buckets)).getOrElse(
-        in.params.buckets))
-
-      in.write(output())
-      Index.read(output()).showStats()
-    }
-  }
-  addSubcommand(reindex)
-
-
-
-}
-
-=======
->>>>>>> aa9b5eb8
 /**
  * Main API entry point for Discount.
  * Also see the command line examples in the documentation for more information on these options.

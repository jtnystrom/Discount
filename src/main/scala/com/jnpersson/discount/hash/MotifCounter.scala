/*
 * This file is part of Discount. Copyright (c) 2022 Johan Nyström-Persson.
 *
 * Discount is free software: you can redistribute it and/or modify
 * it under the terms of the GNU General Public License as published by
 * the Free Software Foundation, either version 3 of the License, or
 * (at your option) any later version.
 *
 * Discount is distributed in the hope that it will be useful,
 * but WITHOUT ANY WARRANTY; without even the implied warranty of
 * MERCHANTABILITY or FITNESS FOR A PARTICULAR PURPOSE.  See the
 * GNU General Public License for more details.
 *
 * You should have received a copy of the GNU General Public License
 * along with Discount.  If not, see <https://www.gnu.org/licenses/>.
 */


package com.jnpersson.discount.hash

import com.jnpersson.discount.NTSeq
import org.apache.commons.math3.stat.descriptive.moment.Skewness

object MotifCounter {
  def apply(space: MotifSpace): MotifCounter = apply(space.byPriority.length)
  def apply(n: Int) = new MotifCounter(new Array[Int](n))

  def apply(space: MotifSpace, counts: Array[(Int, Int)]): MotifCounter = {
    val r = apply(space.byPriority.length)
    for ((k, v) <- counts) {
      r.counter(k) = v
    }
    r
  }

  /** Construct a MotifSpace from frequency counted motifs
   * @param counts Motifs and the number of times they were seen in the sample
   */
  def toSpaceByFrequency(counts: Array[(String, Int)]): MotifSpace = {
    new MotifSpace(
    //This must define a total ordering, otherwise a given hash can't be reliably reproduced later
      counts.sortBy(x => (x._2, x._1)).map(_._1)
    )
  }
}

/**
 * Counts all motif occurrences in a dataset to establish relative frequencies.
 * Simple in-memory counter intended for a small to medium number of distinct items indexed by integer.
 */
final case class MotifCounter(counter: Array[Int]) {

  def numMotifs: Int = counter.length

  /** Obtain an array of all counted motifs and their observed frequencies
   * @param space
   * @return
   */
  def motifsWithCounts(space: MotifSpace): Array[(NTSeq, Int)] = space.byPriority zip counter

  /** Increment a motif in this counter by one. This method is intended for non-Spark use and for tests.
   * @param motif The encoded motif
   */
  def increment(motif: Int): Unit = {
    if (counter(motif) <= Int.MaxValue - 1) {
      counter(motif) += 1
    } else {
      counter(motif) = Int.MaxValue
    }
  }

  private def sum(): Long = counter.map(_.toLong).sum

  private def skewness(): Double = {
    val s = new Skewness()
    s.evaluate(counter.map(_.toDouble))
  }

  /** Print a summary of what has been counted, including the most and least frequent motifs
   * @param space
   * @param heading
   */
  def print(space: MotifSpace, heading: String): Unit = {
<<<<<<< HEAD

=======
>>>>>>> 0200dde5
    def perc(x: Int) = "%.2f%%".format(x.toDouble/sum() * 100)

    println(heading)
    val all = motifsWithCounts(space)
    val unseen = all.filter(_._2 == 0)
    println(s"Unseen motifs: ${unseen.length}, examples: " + unseen.take(5).map(_._1).mkString(" "))
    val sorted = all.filter(_._2 > 0).sortBy(_._2)
    val rarest = sorted.take(10).toList
    val commonest = sorted.takeRight(10).toList

    val fieldWidth = space.width
    val fmt = s"%-${fieldWidth}s"
    def output(strings: Seq[String]) = strings.map(s => fmt.format(s)).mkString(" ")

    println(s"Rarest 10/${counter.length}: ")
    println(output(rarest.map(_._1)))
    println(output(rarest.map(_._2.toString)))
    println(output(rarest.map(c => perc(c._2))))

    println("Commonest 10: ")
    println(output(commonest.map(_._1)))
    println(output(commonest.map(_._2.toString)))
    println(output(commonest.map(c => perc(c._2))))

    println(s"Skewness: ${"%.3f".format(skewness())}")
  }

  /**
   * Construct a new motif space where the least common motifs in this counter
   * have the highest priority.
   * The set of motifs will be based on the provided template.
   */
  def toSpaceByFrequency(template: MotifSpace): MotifSpace = {
    if (!counter.exists(_ > 0)) {
      throw new Exception("""|No motifs have been counted. Cannot construct a sampled frequency space.
          |Try increasing the sample fraction (--sample).""".stripMargin)
    }
    val pairs = motifsWithCounts(template)
    MotifCounter.toSpaceByFrequency(pairs)
  }
}<|MERGE_RESOLUTION|>--- conflicted
+++ resolved
@@ -81,10 +81,6 @@
    * @param heading
    */
   def print(space: MotifSpace, heading: String): Unit = {
-<<<<<<< HEAD
-
-=======
->>>>>>> 0200dde5
     def perc(x: Int) = "%.2f%%".format(x.toDouble/sum() * 100)
 
     println(heading)

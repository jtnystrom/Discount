--- conflicted
+++ resolved
@@ -65,13 +65,8 @@
     new KmerTableBuilder(longsForK(k) + tagWidth, tagWidth, sizeEstimate, k)
 
   /** Obtain a KmerTable from a single segment/superkmer */
-<<<<<<< HEAD
   def fromSegment(segment: ZeroNTBitArray, k: Int, forwardOnly: Boolean, sort: Boolean = true): KmerTable =
-    fromSegments(Array(segment), Array(1L), k, forwardOnly, sort)
-=======
-  def fromSegment(segment: NTBitArray, k: Int, forwardOnly: Boolean, sort: Boolean = true): KmerTable =
     fromSegments(List(segment), Array(1), k, forwardOnly, sort)
->>>>>>> b331b472
 
   /**
    * Construct a KmerTable from super k-mers.
@@ -196,13 +191,7 @@
 abstract class KmerTable(val kmers: Array[Array[Long]], val width: Int, val tagWidth: Int, val k: Int)
   extends IndexedSeq[Array[Long]] {
 
-<<<<<<< HEAD
   override val length = kmers(0).length
-=======
-  override val size: Int = kmers(0).length
-
-  override def length: Int = size
->>>>>>> b331b472
 
   /** K-mer only at position i */
   def apply(i: Int): Array[Long] =

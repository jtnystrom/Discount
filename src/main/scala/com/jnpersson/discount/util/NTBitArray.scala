--- conflicted
+++ resolved
@@ -245,18 +245,6 @@
       filter(i => (!onlyForwardOrientation) || sliceIsForwardOrientation(i, k)).
       map(i => slice(i, k))
 
-<<<<<<< HEAD
-=======
-  /** Obtain all k-mers from this bit array as long arrays.
-   *
-   * @param k length of k-mers
-   * @param onlyForwardOrientation If this flag is true, only k-mers with forward orientation will be returned.
-   * @return All k-mers as an iterator
-   */
-  def kmersAsLongArrays(k: Int, onlyForwardOrientation: Boolean = false): Iterator[Array[Long]] =
-    KmerTable.fromSegment(this, k, onlyForwardOrientation, sort = false).iterator
-
->>>>>>> b331b472
   /**
    * Write all k-mers from this bit array into a KmerTableBuilder.
    * @param destination builder to write to
